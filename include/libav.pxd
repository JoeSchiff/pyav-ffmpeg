
# This file is built by setup.py and contains macros telling us which libraries
# and functions we have (of those which are different between FFMpeg and LibAV).
cdef extern from "pyav/config.h" nogil:

    char* PYAV_VERSION_STR
    char* PYAV_COMMIT_STR

<<<<<<< HEAD
    int PYAV_HAVE_AVCODEC_SEND_PACKET
=======
>>>>>>> a0c51ab3

include "libavutil/avutil.pxd"
include "libavutil/channel_layout.pxd"
include "libavutil/dict.pxd"
include "libavutil/frame.pxd"
include "libavutil/samplefmt.pxd"

include "libavcodec/avcodec.pxd"
include "libavdevice/avdevice.pxd"
include "libavformat/avformat.pxd"
include "libswresample/swresample.pxd"
include "libswscale/swscale.pxd"

include "libavfilter/avfilter.pxd"
include "libavfilter/avfiltergraph.pxd"
include "libavfilter/buffersink.pxd"
include "libavfilter/buffersrc.pxd"


cdef extern from "stdio.h" nogil:

    cdef int snprintf(char *output, int n, const char *format, ...)
    cdef int vsnprintf(char *output, int n, const char *format, va_list args)<|MERGE_RESOLUTION|>--- conflicted
+++ resolved
@@ -5,11 +5,6 @@
 
     char* PYAV_VERSION_STR
     char* PYAV_COMMIT_STR
-
-<<<<<<< HEAD
-    int PYAV_HAVE_AVCODEC_SEND_PACKET
-=======
->>>>>>> a0c51ab3
 
 include "libavutil/avutil.pxd"
 include "libavutil/channel_layout.pxd"
