from libc.stdint cimport uint8_t, uint16_t, uint32_t, uint64_t, int64_t


cdef extern from "libavcodec/avcodec.pyav.h" nogil:

    cdef int   avcodec_version()
    cdef char* avcodec_configuration()
    cdef char* avcodec_license()

    cdef void avcodec_register_all()

    cdef int64_t AV_NOPTS_VALUE

    # AVCodecDescriptor.props
    cdef enum:
        AV_CODEC_PROP_INTRA_ONLY
        AV_CODEC_PROP_LOSSY
        AV_CODEC_PROP_LOSSLESS
        AV_CODEC_PROP_REORDER
        AV_CODEC_PROP_BITMAP_SUB
        AV_CODEC_PROP_TEXT_SUB

    #AVCodec.capabilities
<<<<<<< HEAD
    cdef uint64_t CODEC_CAP_DRAW_HORIZ_BAND
    cdef uint64_t CODEC_CAP_DR1
    cdef uint64_t CODEC_CAP_TRUNCATED
    cdef uint64_t CODEC_CAP_HWACCEL
    cdef uint64_t CODEC_CAP_DELAY
    cdef uint64_t CODEC_CAP_SMALL_LAST_FRAME
    cdef uint64_t CODEC_CAP_HWACCEL_VDPAU
    cdef uint64_t CODEC_CAP_SUBFRAMES
    cdef uint64_t CODEC_CAP_EXPERIMENTAL
    cdef uint64_t CODEC_CAP_CHANNEL_CONF
    cdef uint64_t CODEC_CAP_NEG_LINESIZES
    cdef uint64_t CODEC_CAP_FRAME_THREADS
    cdef uint64_t CODEC_CAP_SLICE_THREADS
    cdef uint64_t CODEC_CAP_PARAM_CHANGE
    cdef uint64_t CODEC_CAP_AUTO_THREADS
    cdef uint64_t CODEC_CAP_VARIABLE_FRAME_SIZE
    cdef uint64_t CODEC_CAP_INTRA_ONLY
    cdef uint64_t CODEC_CAP_LOSSLESS

    cdef uint64_t CODEC_FLAG_TRUNCATED

    cdef int AV_PKT_FLAG_KEY
    cdef int AV_PKT_FLAG_CORRUPT

    cdef int AV_FRAME_FLAG_CORRUPT

    cdef int FF_COMPLIANCE_VERY_STRICT
    cdef int FF_COMPLIANCE_STRICT
    cdef int FF_COMPLIANCE_NORMAL
    cdef int FF_COMPLIANCE_UNOFFICIAL
    cdef int FF_COMPLIANCE_EXPERIMENTAL
=======
    cdef enum:
        CODEC_CAP_DRAW_HORIZ_BAND
        CODEC_CAP_DR1
        CODEC_CAP_TRUNCATED
        CODEC_CAP_HWACCEL
        CODEC_CAP_DELAY
        CODEC_CAP_SMALL_LAST_FRAME
        CODEC_CAP_HWACCEL_VDPAU
        CODEC_CAP_SUBFRAMES
        CODEC_CAP_EXPERIMENTAL
        CODEC_CAP_CHANNEL_CONF
        CODEC_CAP_NEG_LINESIZES
        CODEC_CAP_FRAME_THREADS
        CODEC_CAP_SLICE_THREADS
        CODEC_CAP_PARAM_CHANGE
        CODEC_CAP_AUTO_THREADS
        CODEC_CAP_VARIABLE_FRAME_SIZE
        CODEC_CAP_INTRA_ONLY
        CODEC_CAP_LOSSLESS

    cdef enum:
        CODEC_FLAG_GLOBAL_HEADER
        CODEC_FLAG_TRUNCATED

    cdef enum:
        AV_PKT_FLAG_KEY
        AV_PKT_FLAG_CORRUPT

    cdef enum:
        FF_COMPLIANCE_VERY_STRICT
        FF_COMPLIANCE_STRICT
        FF_COMPLIANCE_NORMAL
        FF_COMPLIANCE_UNOFFICIAL
        FF_COMPLIANCE_EXPERIMENTAL
>>>>>>> 0b6a15cd

    cdef enum AVCodecID:
        AV_CODEC_ID_NONE
        AV_CODEC_ID_MPEG2VIDEO
        AV_CODEC_ID_MPEG1VIDEO

    cdef struct AVCodec:

        char *name
        char *long_name
        AVMediaType type
        AVCodecID id

        int capabilities

        AVRational* supported_framerates
        AVSampleFormat* sample_fmts
        AVPixelFormat* pix_fmts
        int* supported_samplerates

        AVClass *priv_class


    cdef AVCodec* av_codec_next(AVCodec*)
    cdef int av_codec_is_encoder(AVCodec*)
    cdef int av_codec_is_decoder(AVCodec*)

    cdef struct AVCodecDescriptor:
        AVCodecID id
        char *name
        char *long_name
        int props
        char **mime_types

    AVCodecDescriptor* avcodec_descriptor_get(AVCodecID)


    cdef struct AVCodecContext:

        AVClass *av_class

        AVMediaType codec_type
        char codec_name[32]
        unsigned int codec_tag
        AVCodecID codec_id

        int flags
        int thread_count
        int refcounted_frames

        int profile

        AVFrame* coded_frame

        int bit_rate

        int bit_rate_tolerance
        int mb_decision

        int global_quality
        int compression_level

        int frame_number

        int qmin
        int qmax
        int rc_max_rate
        int rc_min_rate
        int rc_buffer_size
        float rc_max_available_vbv_use
        float rc_min_vbv_overflow_use

        AVRational framerate
        AVRational time_base
        int ticks_per_frame


        AVCodec *codec

        # Video.
        int width
        int height
        int coded_width
        int coded_height

        AVPixelFormat pix_fmt
        AVRational sample_aspect_ratio
        int gop_size # The number of pictures in a group of pictures, or 0 for intra_only.
        int max_b_frames
        int has_b_frames

        # Audio.
        AVSampleFormat sample_fmt
        int sample_rate
        int channels
        int frame_size
        int channel_layout

        #: .. todo:: ``get_buffer`` is deprecated for get_buffer2 in newer versions of FFmpeg.
        int get_buffer(AVCodecContext *ctx, AVFrame *frame)
        void release_buffer(AVCodecContext *ctx, AVFrame *frame)

        # User Data
        void *opaque

    cdef AVCodecContext* avcodec_alloc_context3(AVCodec *codec)
    cdef void avcodec_free_context(AVCodecContext **ctx)

    cdef int avcodec_get_context_defaults3(AVCodecContext *ctx, AVCodec *codec)
    cdef AVClass* avcodec_get_class()
    cdef int avcodec_copy_context(AVCodecContext *dst, const AVCodecContext *src)

    cdef struct AVCodecDescriptor:
        AVCodecID id
        AVMediaType type
        char *name
        char *long_name
        int props

    cdef AVCodec* avcodec_find_decoder(AVCodecID id)
    cdef AVCodec* avcodec_find_encoder(AVCodecID id)

    cdef AVCodec* avcodec_find_decoder_by_name(char *name)
    cdef AVCodec* avcodec_find_encoder_by_name(char *name)

    cdef AVCodecDescriptor* avcodec_descriptor_get (AVCodecID id)
    cdef AVCodecDescriptor* avcodec_descriptor_get_by_name (char *name)

    cdef char* avcodec_get_name(AVCodecID id)

    cdef char* av_get_profile_name(AVCodec *codec, int profile)

    cdef int avcodec_open2(
        AVCodecContext *ctx,
        AVCodec *codec,
        AVDictionary **options,
    )

    cdef int avcodec_is_open(AVCodecContext *ctx )
    cdef int avcodec_close(AVCodecContext *ctx)

    cdef int AV_NUM_DATA_POINTERS

    # See: http://ffmpeg.org/doxygen/trunk/structAVPicture.html
    cdef struct AVPicture:
        uint8_t **data
        int *linesize

    # See: http://ffmpeg.org/doxygen/trunk/structAVFrame.html
    # This is a strict superset of AVPicture.
    cdef struct AVFrame:

        uint8_t **data
        int *linesize
        uint8_t **extended_data

        int format # Should be AVPixelFormat or AVSampleFormat
        int key_frame # 0 or 1.

        int width
        int height

        int nb_samples # Audio samples
        int sample_rate # Audio Sample rate
        int channels # Number of audio channels
        int channel_layout # Audio channel_layout

        int64_t pts
        int64_t pkt_pts # Deprecated.
        int64_t pkt_dts # Deprecated.

        int pkt_size

        uint8_t **base
        void *opaque
        AVDictionary *metadata
        int flags


    cdef AVFrame* avcodec_alloc_frame()

    cdef int avpicture_alloc(
        AVPicture *picture,
        AVPixelFormat pix_fmt,
        int width,
        int height
    )

    cdef int avpicture_get_size(
        AVPixelFormat format,
        int width,
        int height,
    )

    cdef int avpicture_fill(
        AVPicture *picture,
        uint8_t *buffer,
        AVPixelFormat format,
        int width,
        int height
    )

    cdef struct AVPacket:

        int64_t pts
        int64_t dts
        uint8_t *data

        int size
        int stream_index
        int flags

        int duration

        int64_t pos

        void (*destruct)(AVPacket*)


    cdef int avcodec_decode_video2(
        AVCodecContext *ctx,
        AVFrame *frame,
        int *got_frame,
        AVPacket *packet,
    )

    cdef int avcodec_decode_audio4(
        AVCodecContext *ctx,
        AVFrame *frame,
        int *got_frame,
        AVPacket *packet,
    )

    cdef int avcodec_encode_audio2(
        AVCodecContext *ctx,
        AVPacket *avpkt,
        AVFrame *frame,
        int *got_packet_ptr
    )

    cdef int avcodec_encode_video2(
        AVCodecContext *ctx,
        AVPacket *avpkt,
        AVFrame *frame,
        int *got_packet_ptr
    )

    cdef int avcodec_fill_audio_frame(
        AVFrame *frame,
        int nb_channels,
        AVSampleFormat sample_fmt,
        uint8_t *buf,
        int buf_size,
        int align
    )

    cdef void avcodec_free_frame(AVFrame **frame)

    cdef void av_init_packet(AVPacket*)
    cdef int av_new_packet(AVPacket*, int)
    cdef void av_free_packet(AVPacket*)
    cdef void av_packet_unref(AVPacket *pkt)
    cdef int av_copy_packet(AVPacket *dst, AVPacket *src)
    cdef int av_dup_packet(AVPacket *pkt)

    cdef enum AVSubtitleType:
        SUBTITLE_NONE
        SUBTITLE_BITMAP
        SUBTITLE_TEXT
        SUBTITLE_ASS

    cdef struct AVSubtitleRect:
        int x
        int y
        int w
        int h
        int nb_colors
        AVPicture pict
        AVSubtitleType type
        char *text
        char *ass
        int flags

    cdef struct AVSubtitle:
        uint16_t format
        uint32_t start_display_time
        uint32_t end_display_time
        unsigned int num_rects
        AVSubtitleRect **rects
        int64_t pts

    cdef int avcodec_decode_subtitle2(
        AVCodecContext *ctx,
        AVSubtitle *sub,
        int *done,
        AVPacket *pkt,
    )

    cdef int avcodec_encode_subtitle(
        AVCodecContext *avctx,
        uint8_t *buf,
        int buf_size,
        AVSubtitle *sub
    )

    cdef void avsubtitle_free(AVSubtitle*)

    cdef void avcodec_get_frame_defaults(AVFrame* frame)

    cdef int avcodec_get_context_defaults3(
        AVCodecContext *ctx,
        AVCodec *codec
    )

    cdef int64_t av_frame_get_best_effort_timestamp(AVFrame *frame)
    cdef void avcodec_flush_buffers(AVCodecContext *ctx)

     # TODO: avcodec_default_get_buffer is deprecated for avcodec_default_get_buffer2 in newer versions of FFmpeg
    cdef int avcodec_default_get_buffer(AVCodecContext *ctx, AVFrame *frame)
    cdef void avcodec_default_release_buffer(AVCodecContext *ctx, AVFrame *frame)

    # === New-style Transcoding
    cdef int avcodec_send_packet(AVCodecContext *avctx, AVPacket *packet)
    cdef int avcodec_receive_frame(AVCodecContext *avctx, AVFrame *frame)
    cdef int avcodec_send_frame(AVCodecContext *avctx, AVFrame *frame)
    cdef int avcodec_receive_packet(AVCodecContext *avctx, AVPacket *avpkt)

    # === Parsers

    cdef struct AVCodecParser:
        int codec_ids[5]

    cdef AVCodecParser* av_parser_next(AVCodecParser *c)

    cdef struct AVCodecParserContext:
        pass

    cdef AVCodecParserContext *av_parser_init(int codec_id)
    cdef int av_parser_parse2(
        AVCodecParserContext *s,
        AVCodecContext *avctx,
        uint8_t **poutbuf, int *poutbuf_size,
        const uint8_t *buf, int buf_size,
        int64_t pts, int64_t dts,
        int64_t pos
    )
    cdef int av_parser_change(
        AVCodecParserContext *s,
        AVCodecContext *avctx,
        uint8_t **poutbuf, int *poutbuf_size,
        const uint8_t *buf, int buf_size,
        int keyframe
    )
    cdef void av_parser_close(AVCodecParserContext *s)<|MERGE_RESOLUTION|>--- conflicted
+++ resolved
@@ -21,39 +21,7 @@
         AV_CODEC_PROP_TEXT_SUB
 
     #AVCodec.capabilities
-<<<<<<< HEAD
-    cdef uint64_t CODEC_CAP_DRAW_HORIZ_BAND
-    cdef uint64_t CODEC_CAP_DR1
-    cdef uint64_t CODEC_CAP_TRUNCATED
-    cdef uint64_t CODEC_CAP_HWACCEL
-    cdef uint64_t CODEC_CAP_DELAY
-    cdef uint64_t CODEC_CAP_SMALL_LAST_FRAME
-    cdef uint64_t CODEC_CAP_HWACCEL_VDPAU
-    cdef uint64_t CODEC_CAP_SUBFRAMES
-    cdef uint64_t CODEC_CAP_EXPERIMENTAL
-    cdef uint64_t CODEC_CAP_CHANNEL_CONF
-    cdef uint64_t CODEC_CAP_NEG_LINESIZES
-    cdef uint64_t CODEC_CAP_FRAME_THREADS
-    cdef uint64_t CODEC_CAP_SLICE_THREADS
-    cdef uint64_t CODEC_CAP_PARAM_CHANGE
-    cdef uint64_t CODEC_CAP_AUTO_THREADS
-    cdef uint64_t CODEC_CAP_VARIABLE_FRAME_SIZE
-    cdef uint64_t CODEC_CAP_INTRA_ONLY
-    cdef uint64_t CODEC_CAP_LOSSLESS
-
-    cdef uint64_t CODEC_FLAG_TRUNCATED
-
-    cdef int AV_PKT_FLAG_KEY
-    cdef int AV_PKT_FLAG_CORRUPT
-
-    cdef int AV_FRAME_FLAG_CORRUPT
-
-    cdef int FF_COMPLIANCE_VERY_STRICT
-    cdef int FF_COMPLIANCE_STRICT
-    cdef int FF_COMPLIANCE_NORMAL
-    cdef int FF_COMPLIANCE_UNOFFICIAL
-    cdef int FF_COMPLIANCE_EXPERIMENTAL
-=======
+
     cdef enum:
         CODEC_CAP_DRAW_HORIZ_BAND
         CODEC_CAP_DR1
@@ -83,12 +51,14 @@
         AV_PKT_FLAG_CORRUPT
 
     cdef enum:
+        AV_FRAME_FLAG_CORRUPT
+
+    cdef enum:
         FF_COMPLIANCE_VERY_STRICT
         FF_COMPLIANCE_STRICT
         FF_COMPLIANCE_NORMAL
         FF_COMPLIANCE_UNOFFICIAL
         FF_COMPLIANCE_EXPERIMENTAL
->>>>>>> 0b6a15cd
 
     cdef enum AVCodecID:
         AV_CODEC_ID_NONE
